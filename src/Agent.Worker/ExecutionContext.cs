--- conflicted
+++ resolved
@@ -148,8 +148,10 @@
                         _jobServerQueue.QueueTimelineRecordUpdate(_detailTimelineId, record.Value);
                     }
                 }
-            }
-<<<<<<< HEAD
+
+                //Section
+                this.Section($"Finishing: {_record.Name}");
+            }
             finally
             {
                 if (_logger != null)
@@ -157,11 +159,6 @@
                     _logger.End();
                 }
             }            
-=======
-
-            //Section
-            this.Section($"Finishing: {_record.Name}");
->>>>>>> c97e86db
         }
 
         public void Progress(int percentage, string currentOperation = null)
